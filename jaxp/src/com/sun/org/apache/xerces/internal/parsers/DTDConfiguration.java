/*
 * reserved comment block
 * DO NOT REMOVE OR ALTER!
 */
/*
 * Copyright 2001-2004 The Apache Software Foundation.
 *
 * Licensed under the Apache License, Version 2.0 (the "License");
 * you may not use this file except in compliance with the License.
 * You may obtain a copy of the License at
 *
 *      http://www.apache.org/licenses/LICENSE-2.0
 *
 * Unless required by applicable law or agreed to in writing, software
 * distributed under the License is distributed on an "AS IS" BASIS,
 * WITHOUT WARRANTIES OR CONDITIONS OF ANY KIND, either express or implied.
 * See the License for the specific language governing permissions and
 * limitations under the License.
 */

package com.sun.org.apache.xerces.internal.parsers;

import java.io.IOException;
import java.util.Locale;

import com.sun.org.apache.xerces.internal.impl.Constants;
import com.sun.org.apache.xerces.internal.impl.XMLDTDScannerImpl;
import com.sun.org.apache.xerces.internal.impl.XMLDocumentScannerImpl;
import com.sun.org.apache.xerces.internal.impl.XMLEntityManager;
import com.sun.org.apache.xerces.internal.impl.XMLErrorReporter;
import com.sun.org.apache.xerces.internal.impl.XMLNamespaceBinder;
import com.sun.org.apache.xerces.internal.impl.dtd.XMLDTDProcessor;
import com.sun.org.apache.xerces.internal.impl.dtd.XMLDTDValidator;
import com.sun.org.apache.xerces.internal.impl.dv.DTDDVFactory;
import com.sun.org.apache.xerces.internal.impl.msg.XMLMessageFormatter;
import com.sun.org.apache.xerces.internal.impl.validation.ValidationManager;
import com.sun.org.apache.xerces.internal.util.FeatureState;
import com.sun.org.apache.xerces.internal.util.PropertyState;
import com.sun.org.apache.xerces.internal.util.Status;
import com.sun.org.apache.xerces.internal.util.SymbolTable;
import com.sun.org.apache.xerces.internal.utils.XMLSecurityPropertyManager;
import com.sun.org.apache.xerces.internal.xni.XMLLocator;
import com.sun.org.apache.xerces.internal.xni.XNIException;
import com.sun.org.apache.xerces.internal.xni.grammars.XMLGrammarPool;
import com.sun.org.apache.xerces.internal.xni.parser.XMLComponent;
import com.sun.org.apache.xerces.internal.xni.parser.XMLComponentManager;
import com.sun.org.apache.xerces.internal.xni.parser.XMLConfigurationException;
import com.sun.org.apache.xerces.internal.xni.parser.XMLDTDScanner;
import com.sun.org.apache.xerces.internal.xni.parser.XMLDocumentScanner;
import com.sun.org.apache.xerces.internal.xni.parser.XMLInputSource;
import com.sun.org.apache.xerces.internal.xni.parser.XMLPullParserConfiguration;

/**
 * This is the DTD-only parser configuration.  It extends the basic
 * configuration with a standard set of parser components appropriate
 * to DTD-centric validation. Since
 * the Xerces2 reference implementation document and DTD scanner
 * implementations are capable of acting as pull parsers, this
 * configuration implements the
 * <code>XMLPullParserConfiguration</code> interface.
 * <p>
 * In addition to the features and properties recognized by the base
 * parser configuration, this class recognizes these additional
 * features and properties:
 * <ul>
 * <li>Features
 *  <ul>
 *   <li>http://apache.org/xml/features/validation/warn-on-duplicate-attdef</li>
 *   <li>http://apache.org/xml/features/validation/warn-on-undeclared-elemdef</li>
 *   <li>http://apache.org/xml/features/allow-java-encodings</li>
 *   <li>http://apache.org/xml/features/continue-after-fatal-error</li>
 *   <li>http://apache.org/xml/features/load-external-dtd</li>
 *  </ul>
 * <li>Properties
 *  <ul>
 *   <li>http://apache.org/xml/properties/internal/error-reporter</li>
 *   <li>http://apache.org/xml/properties/internal/entity-manager</li>
 *   <li>http://apache.org/xml/properties/internal/document-scanner</li>
 *   <li>http://apache.org/xml/properties/internal/dtd-scanner</li>
 *   <li>http://apache.org/xml/properties/internal/grammar-pool</li>
 *   <li>http://apache.org/xml/properties/internal/validator/dtd</li>
 *   <li>http://apache.org/xml/properties/internal/datatype-validator-factory</li>
 *  </ul>
 * </ul>
 *
 * @author Arnaud  Le Hors, IBM
 * @author Andy Clark, IBM
 * @author Neil Graham, IBM
 *
 * @version $Id: DTDConfiguration.java,v 1.7 2010-11-01 04:40:09 joehw Exp $
 */
public class DTDConfiguration
    extends BasicParserConfiguration
    implements XMLPullParserConfiguration {

    //
    // Constants
    //

    // feature identifiers

    /** Feature identifier: warn on duplicate attribute definition. */
    protected static final String WARN_ON_DUPLICATE_ATTDEF =
        Constants.XERCES_FEATURE_PREFIX + Constants.WARN_ON_DUPLICATE_ATTDEF_FEATURE;

    /** Feature identifier: warn on duplicate entity definition. */
    protected static final String WARN_ON_DUPLICATE_ENTITYDEF =
        Constants.XERCES_FEATURE_PREFIX + Constants.WARN_ON_DUPLICATE_ENTITYDEF_FEATURE;

    /** Feature identifier: warn on undeclared element definition. */
    protected static final String WARN_ON_UNDECLARED_ELEMDEF =
        Constants.XERCES_FEATURE_PREFIX + Constants.WARN_ON_UNDECLARED_ELEMDEF_FEATURE;

    /** Feature identifier: allow Java encodings. */
    protected static final String ALLOW_JAVA_ENCODINGS =
        Constants.XERCES_FEATURE_PREFIX + Constants.ALLOW_JAVA_ENCODINGS_FEATURE;

    /** Feature identifier: continue after fatal error. */
    protected static final String CONTINUE_AFTER_FATAL_ERROR =
        Constants.XERCES_FEATURE_PREFIX + Constants.CONTINUE_AFTER_FATAL_ERROR_FEATURE;

    /** Feature identifier: load external DTD. */
    protected static final String LOAD_EXTERNAL_DTD =
        Constants.XERCES_FEATURE_PREFIX + Constants.LOAD_EXTERNAL_DTD_FEATURE;

    /** Feature identifier: notify built-in refereces. */
    protected static final String NOTIFY_BUILTIN_REFS =
        Constants.XERCES_FEATURE_PREFIX + Constants.NOTIFY_BUILTIN_REFS_FEATURE;

    /** Feature identifier: notify character refereces. */
    protected static final String NOTIFY_CHAR_REFS =
        Constants.XERCES_FEATURE_PREFIX + Constants.NOTIFY_CHAR_REFS_FEATURE;


    // property identifiers

    /** Property identifier: error reporter. */
    protected static final String ERROR_REPORTER =
        Constants.XERCES_PROPERTY_PREFIX + Constants.ERROR_REPORTER_PROPERTY;

    /** Property identifier: entity manager. */
    protected static final String ENTITY_MANAGER =
        Constants.XERCES_PROPERTY_PREFIX + Constants.ENTITY_MANAGER_PROPERTY;

    /** Property identifier document scanner: */
    protected static final String DOCUMENT_SCANNER =
        Constants.XERCES_PROPERTY_PREFIX + Constants.DOCUMENT_SCANNER_PROPERTY;

    /** Property identifier: DTD scanner. */
    protected static final String DTD_SCANNER =
        Constants.XERCES_PROPERTY_PREFIX + Constants.DTD_SCANNER_PROPERTY;

    /** Property identifier: grammar pool. */
    protected static final String XMLGRAMMAR_POOL =
        Constants.XERCES_PROPERTY_PREFIX + Constants.XMLGRAMMAR_POOL_PROPERTY;

    /** Property identifier: DTD loader. */
    protected static final String DTD_PROCESSOR =
        Constants.XERCES_PROPERTY_PREFIX + Constants.DTD_PROCESSOR_PROPERTY;

    /** Property identifier: DTD validator. */
    protected static final String DTD_VALIDATOR =
        Constants.XERCES_PROPERTY_PREFIX + Constants.DTD_VALIDATOR_PROPERTY;

    /** Property identifier: namespace binder. */
    protected static final String NAMESPACE_BINDER =
        Constants.XERCES_PROPERTY_PREFIX + Constants.NAMESPACE_BINDER_PROPERTY;

    /** Property identifier: datatype validator factory. */
    protected static final String DATATYPE_VALIDATOR_FACTORY =
        Constants.XERCES_PROPERTY_PREFIX + Constants.DATATYPE_VALIDATOR_FACTORY_PROPERTY;

    protected static final String VALIDATION_MANAGER =
        Constants.XERCES_PROPERTY_PREFIX + Constants.VALIDATION_MANAGER_PROPERTY;

    /** Property identifier: JAXP schema language / DOM schema-type. */
    protected static final String JAXP_SCHEMA_LANGUAGE =
        Constants.JAXP_PROPERTY_PREFIX + Constants.SCHEMA_LANGUAGE;

    /** Property identifier: JAXP schema source/ DOM schema-location. */
    protected static final String JAXP_SCHEMA_SOURCE =
        Constants.JAXP_PROPERTY_PREFIX + Constants.SCHEMA_SOURCE;

    /** Property identifier: locale. */
    protected static final String LOCALE =
        Constants.XERCES_PROPERTY_PREFIX + Constants.LOCALE_PROPERTY;

<<<<<<< HEAD
    /** Property identifier: Security property manager. */
    protected static final String XML_SECURITY_PROPERTY_MANAGER =
            Constants.XML_SECURITY_PROPERTY_MANAGER;
=======
      /** Property identifier: Security property manager. */
      protected static final String XML_SECURITY_PROPERTY_MANAGER =
              Constants.XML_SECURITY_PROPERTY_MANAGER;

     /** Property identifier: Security manager. */
     private static final String SECURITY_MANAGER = Constants.SECURITY_MANAGER;
>>>>>>> 8a6df7dc

    // debugging

    /** Set to true and recompile to print exception stack trace. */
    protected static final boolean PRINT_EXCEPTION_STACK_TRACE = false;

    //
    // Data
    //

    // components (non-configurable)

    /** Grammar pool. */
    protected XMLGrammarPool fGrammarPool;

    /** Datatype validator factory. */
    protected DTDDVFactory fDatatypeValidatorFactory;

    // components (configurable)

    /** Error reporter. */
    protected XMLErrorReporter fErrorReporter;

    /** Entity manager. */
    protected XMLEntityManager fEntityManager;

    /** Document scanner. */
    protected XMLDocumentScanner fScanner;

    /** Input Source */
    protected XMLInputSource fInputSource;

    /** DTD scanner. */
    protected XMLDTDScanner fDTDScanner;

    /** DTD Processor . */
    protected XMLDTDProcessor fDTDProcessor;

    /** DTD Validator. */
    protected XMLDTDValidator fDTDValidator;

    /** Namespace binder. */
    protected XMLNamespaceBinder fNamespaceBinder;

    protected ValidationManager fValidationManager;
    // state

    /** Locator */
    protected XMLLocator fLocator;

    /**
     * True if a parse is in progress. This state is needed because
     * some features/properties cannot be set while parsing (e.g.
     * validation and namespaces).
     */
    protected boolean fParseInProgress = false;

    //
    // Constructors
    //

    /** Default constructor. */
    public DTDConfiguration() {
        this(null, null, null);
    } // <init>()

    /**
     * Constructs a parser configuration using the specified symbol table.
     *
     * @param symbolTable The symbol table to use.
     */
    public DTDConfiguration(SymbolTable symbolTable) {
        this(symbolTable, null, null);
    } // <init>(SymbolTable)

    /**
     * Constructs a parser configuration using the specified symbol table and
     * grammar pool.
     * <p>
     * <strong>REVISIT:</strong>
     * Grammar pool will be updated when the new validation engine is
     * implemented.
     *
     * @param symbolTable The symbol table to use.
     * @param grammarPool The grammar pool to use.
     */
    public DTDConfiguration(SymbolTable symbolTable,
                                       XMLGrammarPool grammarPool) {
        this(symbolTable, grammarPool, null);
    } // <init>(SymbolTable,XMLGrammarPool)

    /**
     * Constructs a parser configuration using the specified symbol table,
     * grammar pool, and parent settings.
     * <p>
     * <strong>REVISIT:</strong>
     * Grammar pool will be updated when the new validation engine is
     * implemented.
     *
     * @param symbolTable    The symbol table to use.
     * @param grammarPool    The grammar pool to use.
     * @param parentSettings The parent settings.
     */
    public DTDConfiguration(SymbolTable symbolTable,
                                       XMLGrammarPool grammarPool,
                                       XMLComponentManager parentSettings) {
        super(symbolTable, parentSettings);

        // add default recognized features
        final String[] recognizedFeatures = {
            //WARN_ON_DUPLICATE_ATTDEF,     // from XMLDTDScannerImpl
            //WARN_ON_UNDECLARED_ELEMDEF,   // from XMLDTDScannerImpl
            //ALLOW_JAVA_ENCODINGS,         // from XMLEntityManager
            CONTINUE_AFTER_FATAL_ERROR,
            LOAD_EXTERNAL_DTD,    // from XMLDTDScannerImpl
            //NOTIFY_BUILTIN_REFS,  // from XMLDocumentFragmentScannerImpl
            //NOTIFY_CHAR_REFS,         // from XMLDocumentFragmentScannerImpl
            //WARN_ON_DUPLICATE_ENTITYDEF,  // from XMLEntityManager
        };
        addRecognizedFeatures(recognizedFeatures);

        // set state for default features
        //setFeature(WARN_ON_DUPLICATE_ATTDEF, false);  // from XMLDTDScannerImpl
        //setFeature(WARN_ON_UNDECLARED_ELEMDEF, false);  // from XMLDTDScannerImpl
        //setFeature(ALLOW_JAVA_ENCODINGS, false);      // from XMLEntityManager
        setFeature(CONTINUE_AFTER_FATAL_ERROR, false);
        setFeature(LOAD_EXTERNAL_DTD, true);      // from XMLDTDScannerImpl
        //setFeature(NOTIFY_BUILTIN_REFS, false);   // from XMLDocumentFragmentScannerImpl
        //setFeature(NOTIFY_CHAR_REFS, false);      // from XMLDocumentFragmentScannerImpl
        //setFeature(WARN_ON_DUPLICATE_ENTITYDEF, false);   // from XMLEntityManager

        // add default recognized properties
        final String[] recognizedProperties = {
            ERROR_REPORTER,
            ENTITY_MANAGER,
            DOCUMENT_SCANNER,
            DTD_SCANNER,
            DTD_PROCESSOR,
            DTD_VALIDATOR,
            NAMESPACE_BINDER,
            XMLGRAMMAR_POOL,
            DATATYPE_VALIDATOR_FACTORY,
            VALIDATION_MANAGER,
            JAXP_SCHEMA_SOURCE,
            JAXP_SCHEMA_LANGUAGE,
            LOCALE,
<<<<<<< HEAD
=======
            SECURITY_MANAGER,
>>>>>>> 8a6df7dc
            XML_SECURITY_PROPERTY_MANAGER
        };
        addRecognizedProperties(recognizedProperties);

        fGrammarPool = grammarPool;
        if(fGrammarPool != null){
            setProperty(XMLGRAMMAR_POOL, fGrammarPool);
        }

        fEntityManager = createEntityManager();
        setProperty(ENTITY_MANAGER, fEntityManager);
        addComponent(fEntityManager);

        fErrorReporter = createErrorReporter();
        fErrorReporter.setDocumentLocator(fEntityManager.getEntityScanner());
        setProperty(ERROR_REPORTER, fErrorReporter);
        addComponent(fErrorReporter);

        fScanner = createDocumentScanner();
        setProperty(DOCUMENT_SCANNER, fScanner);
        if (fScanner instanceof XMLComponent) {
            addComponent((XMLComponent)fScanner);
        }

        fDTDScanner = createDTDScanner();
        if (fDTDScanner != null) {
            setProperty(DTD_SCANNER, fDTDScanner);
            if (fDTDScanner instanceof XMLComponent) {
                addComponent((XMLComponent)fDTDScanner);
            }
        }

        fDTDProcessor = createDTDProcessor();
        if (fDTDProcessor != null) {
            setProperty(DTD_PROCESSOR, fDTDProcessor);
            if (fDTDProcessor instanceof XMLComponent) {
                addComponent((XMLComponent)fDTDProcessor);
            }
        }

        fDTDValidator = createDTDValidator();
        if (fDTDValidator != null) {
            setProperty(DTD_VALIDATOR, fDTDValidator);
            addComponent(fDTDValidator);
        }

        fNamespaceBinder = createNamespaceBinder();
        if (fNamespaceBinder != null) {
            setProperty(NAMESPACE_BINDER, fNamespaceBinder);
            addComponent(fNamespaceBinder);
        }

        fDatatypeValidatorFactory = createDatatypeValidatorFactory();
        if (fDatatypeValidatorFactory != null) {
            setProperty(DATATYPE_VALIDATOR_FACTORY,
                        fDatatypeValidatorFactory);
        }
        fValidationManager = createValidationManager();

        if (fValidationManager != null) {
            setProperty (VALIDATION_MANAGER, fValidationManager);
        }
        // add message formatters
        if (fErrorReporter.getMessageFormatter(XMLMessageFormatter.XML_DOMAIN) == null) {
            XMLMessageFormatter xmft = new XMLMessageFormatter();
            fErrorReporter.putMessageFormatter(XMLMessageFormatter.XML_DOMAIN, xmft);
            fErrorReporter.putMessageFormatter(XMLMessageFormatter.XMLNS_DOMAIN, xmft);
        }

        // set locale
        try {
            setLocale(Locale.getDefault());
        }
        catch (XNIException e) {
            // do nothing
            // REVISIT: What is the right thing to do? -Ac
        }

        setProperty(XML_SECURITY_PROPERTY_MANAGER, new XMLSecurityPropertyManager());
    } // <init>(SymbolTable,XMLGrammarPool)

    //
    // Public methods
    //

    public PropertyState getPropertyState(String propertyId)
        throws XMLConfigurationException {
        if (LOCALE.equals(propertyId)) {
            return PropertyState.is(getLocale());
        }
        return super.getPropertyState(propertyId);
    }

    public void setProperty(String propertyId, Object value)
        throws XMLConfigurationException {
        if (LOCALE.equals(propertyId)) {
            setLocale((Locale) value);
        }
        super.setProperty(propertyId, value);
    }

    /**
     * Set the locale to use for messages.
     *
     * @param locale The locale object to use for localization of messages.
     *
     * @exception XNIException Thrown if the parser does not support the
     *                         specified locale.
     */
    public void setLocale(Locale locale) throws XNIException {
        super.setLocale(locale);
        fErrorReporter.setLocale(locale);
    } // setLocale(Locale)

    //
    // XMLPullParserConfiguration methods
    //

    // parsing

    /**
     * Sets the input source for the document to parse.
     *
     * @param inputSource The document's input source.
     *
     * @exception XMLConfigurationException Thrown if there is a
     *                        configuration error when initializing the
     *                        parser.
     * @exception IOException Thrown on I/O error.
     *
     * @see #parse(boolean)
     */
    public void setInputSource(XMLInputSource inputSource)
        throws XMLConfigurationException, IOException {

        // REVISIT: this method used to reset all the components and
        //          construct the pipeline. Now reset() is called
        //          in parse (boolean) just before we parse the document
        //          Should this method still throw exceptions..?

        fInputSource = inputSource;

    } // setInputSource(XMLInputSource)

    /**
     * Parses the document in a pull parsing fashion.
     *
     * @param complete True if the pull parser should parse the
     *                 remaining document completely.
     *
     * @return True if there is more document to parse.
     *
     * @exception XNIException Any XNI exception, possibly wrapping
     *                         another exception.
     * @exception IOException  An IO exception from the parser, possibly
     *                         from a byte stream or character stream
     *                         supplied by the parser.
     *
     * @see #setInputSource
     */
    public boolean parse(boolean complete) throws XNIException, IOException {
        //
        // reset and configure pipeline and set InputSource.
        if (fInputSource !=null) {
            try {
                // resets and sets the pipeline.
                reset();
                fScanner.setInputSource(fInputSource);
                fInputSource = null;
            }
            catch (XNIException ex) {
                if (PRINT_EXCEPTION_STACK_TRACE)
                    ex.printStackTrace();
                throw ex;
            }
            catch (IOException ex) {
                if (PRINT_EXCEPTION_STACK_TRACE)
                    ex.printStackTrace();
                throw ex;
            }
            catch (RuntimeException ex) {
                if (PRINT_EXCEPTION_STACK_TRACE)
                    ex.printStackTrace();
                throw ex;
            }
            catch (Exception ex) {
                if (PRINT_EXCEPTION_STACK_TRACE)
                    ex.printStackTrace();
                throw new XNIException(ex);
            }
        }

        try {
            return fScanner.scanDocument(complete);
        }
        catch (XNIException ex) {
            if (PRINT_EXCEPTION_STACK_TRACE)
                ex.printStackTrace();
            throw ex;
        }
        catch (IOException ex) {
            if (PRINT_EXCEPTION_STACK_TRACE)
                ex.printStackTrace();
            throw ex;
        }
        catch (RuntimeException ex) {
            if (PRINT_EXCEPTION_STACK_TRACE)
                ex.printStackTrace();
            throw ex;
        }
        catch (Exception ex) {
            if (PRINT_EXCEPTION_STACK_TRACE)
                ex.printStackTrace();
            throw new XNIException(ex);
        }

    } // parse(boolean):boolean

    /**
     * If the application decides to terminate parsing before the xml document
     * is fully parsed, the application should call this method to free any
     * resource allocated during parsing. For example, close all opened streams.
     */
    public void cleanup() {
        fEntityManager.closeReaders();
    }

    //
    // XMLParserConfiguration methods
    //

    /**
     * Parses the specified input source.
     *
     * @param source The input source.
     *
     * @exception XNIException Throws exception on XNI error.
     * @exception java.io.IOException Throws exception on i/o error.
     */
    public void parse(XMLInputSource source) throws XNIException, IOException {

        if (fParseInProgress) {
            // REVISIT - need to add new error message
            throw new XNIException("FWK005 parse may not be called while parsing.");
        }
        fParseInProgress = true;

        try {
            setInputSource(source);
            parse(true);
        }
        catch (XNIException ex) {
            if (PRINT_EXCEPTION_STACK_TRACE)
                ex.printStackTrace();
            throw ex;
        }
        catch (IOException ex) {
            if (PRINT_EXCEPTION_STACK_TRACE)
                ex.printStackTrace();
            throw ex;
        }
        catch (RuntimeException ex) {
            if (PRINT_EXCEPTION_STACK_TRACE)
                ex.printStackTrace();
            throw ex;
        }
        catch (Exception ex) {
            if (PRINT_EXCEPTION_STACK_TRACE)
                ex.printStackTrace();
            throw new XNIException(ex);
        }
        finally {
            fParseInProgress = false;
            // close all streams opened by xerces
            this.cleanup();
        }

    } // parse(InputSource)

    //
    // Protected methods
    //

    /**
     * Reset all components before parsing.
     *
     * @throws XNIException Thrown if an error occurs during initialization.
     */
    protected void reset() throws XNIException {

        if (fValidationManager != null)
            fValidationManager.reset();
        // configure the pipeline and initialize the components
        configurePipeline();
        super.reset();
    } // reset()

    /** Configures the pipeline. */
        protected void configurePipeline() {

                // REVISIT: This should be better designed. In other words, we
                //          need to figure out what is the best way for people to
                //          re-use *most* of the standard configuration but do
                //          things common things such as remove a component (e.g.
                //          the validator), insert a new component (e.g. XInclude),
                //          etc... -Ac

                // setup document pipeline
                if (fDTDValidator != null) {
                        fScanner.setDocumentHandler(fDTDValidator);
                        if (fFeatures.get(NAMESPACES) == Boolean.TRUE) {

                                // filters
                                fDTDValidator.setDocumentHandler(fNamespaceBinder);
                                fDTDValidator.setDocumentSource(fScanner);
                                fNamespaceBinder.setDocumentHandler(fDocumentHandler);
                                fNamespaceBinder.setDocumentSource(fDTDValidator);
                                fLastComponent = fNamespaceBinder;
                        }
                        else {
                                fDTDValidator.setDocumentHandler(fDocumentHandler);
                                fDTDValidator.setDocumentSource(fScanner);
                                fLastComponent = fDTDValidator;
                        }
                }
                else {
                        if (fFeatures.get(NAMESPACES) == Boolean.TRUE) {
                                fScanner.setDocumentHandler(fNamespaceBinder);
                                fNamespaceBinder.setDocumentHandler(fDocumentHandler);
                                fNamespaceBinder.setDocumentSource(fScanner);
                                fLastComponent = fNamespaceBinder;
                        }
                        else {
                                fScanner.setDocumentHandler(fDocumentHandler);
                                fLastComponent = fScanner;
                        }
                }

        configureDTDPipeline();
        } // configurePipeline()

    protected void configureDTDPipeline (){

        // setup dtd pipeline
        if (fDTDScanner != null) {
            fProperties.put(DTD_SCANNER, fDTDScanner);
            if (fDTDProcessor != null) {
                fProperties.put(DTD_PROCESSOR, fDTDProcessor);
                fDTDScanner.setDTDHandler(fDTDProcessor);
                fDTDProcessor.setDTDSource(fDTDScanner);
                fDTDProcessor.setDTDHandler(fDTDHandler);
                if (fDTDHandler != null) {
                    fDTDHandler.setDTDSource(fDTDProcessor);
                }

                fDTDScanner.setDTDContentModelHandler(fDTDProcessor);
                fDTDProcessor.setDTDContentModelSource(fDTDScanner);
                fDTDProcessor.setDTDContentModelHandler(fDTDContentModelHandler);
                if (fDTDContentModelHandler != null) {
                    fDTDContentModelHandler.setDTDContentModelSource(fDTDProcessor);
                }
            }
            else {
                fDTDScanner.setDTDHandler(fDTDHandler);
                if (fDTDHandler != null) {
                    fDTDHandler.setDTDSource(fDTDScanner);
                }
                fDTDScanner.setDTDContentModelHandler(fDTDContentModelHandler);
                if (fDTDContentModelHandler != null) {
                    fDTDContentModelHandler.setDTDContentModelSource(fDTDScanner);
                }
            }
        }


    }

    // features and properties

    /**
     * Check a feature. If feature is know and supported, this method simply
     * returns. Otherwise, the appropriate exception is thrown.
     *
     * @param featureId The unique identifier (URI) of the feature.
     *
     * @throws XMLConfigurationException Thrown for configuration error.
     *                                   In general, components should
     *                                   only throw this exception if
     *                                   it is <strong>really</strong>
     *                                   a critical error.
     */
    protected FeatureState checkFeature(String featureId)
        throws XMLConfigurationException {

        //
        // Xerces Features
        //

        if (featureId.startsWith(Constants.XERCES_FEATURE_PREFIX)) {
            final int suffixLength = featureId.length() - Constants.XERCES_FEATURE_PREFIX.length();

            //
            // http://apache.org/xml/features/validation/dynamic
            //   Allows the parser to validate a document only when it
            //   contains a grammar. Validation is turned on/off based
            //   on each document instance, automatically.
            //
            if (suffixLength == Constants.DYNAMIC_VALIDATION_FEATURE.length() &&
                featureId.endsWith(Constants.DYNAMIC_VALIDATION_FEATURE)) {
                return FeatureState.RECOGNIZED;
            }

            //
            // http://apache.org/xml/features/validation/default-attribute-values
            //
            if (suffixLength == Constants.DEFAULT_ATTRIBUTE_VALUES_FEATURE.length() &&
                featureId.endsWith(Constants.DEFAULT_ATTRIBUTE_VALUES_FEATURE)) {
                // REVISIT
                return FeatureState.NOT_SUPPORTED;
            }
            //
            // http://apache.org/xml/features/validation/default-attribute-values
            //
            if (suffixLength == Constants.VALIDATE_CONTENT_MODELS_FEATURE.length() &&
                featureId.endsWith(Constants.VALIDATE_CONTENT_MODELS_FEATURE)) {
                // REVISIT
                return FeatureState.NOT_SUPPORTED;
            }
            //
            // http://apache.org/xml/features/validation/nonvalidating/load-dtd-grammar
            //
            if (suffixLength == Constants.LOAD_DTD_GRAMMAR_FEATURE.length() &&
                featureId.endsWith(Constants.LOAD_DTD_GRAMMAR_FEATURE)) {
                return FeatureState.RECOGNIZED;
            }
            //
            // http://apache.org/xml/features/validation/nonvalidating/load-external-dtd
            //
            if (suffixLength == Constants.LOAD_EXTERNAL_DTD_FEATURE.length() &&
                featureId.endsWith(Constants.LOAD_EXTERNAL_DTD_FEATURE)) {
                return FeatureState.RECOGNIZED;
            }

            //
            // http://apache.org/xml/features/validation/default-attribute-values
            //
            if (suffixLength == Constants.VALIDATE_DATATYPES_FEATURE.length() &&
                featureId.endsWith(Constants.VALIDATE_DATATYPES_FEATURE)) {
                return FeatureState.NOT_SUPPORTED;
            }
        }

        //
        // Not recognized
        //

        return super.checkFeature(featureId);

    } // checkFeature(String)

    /**
     * Check a property. If the property is know and supported, this method
     * simply returns. Otherwise, the appropriate exception is thrown.
     *
     * @param propertyId The unique identifier (URI) of the property
     *                   being set.
     *
     * @throws XMLConfigurationException Thrown for configuration error.
     *                                   In general, components should
     *                                   only throw this exception if
     *                                   it is <strong>really</strong>
     *                                   a critical error.
     */
    protected PropertyState checkProperty(String propertyId)
        throws XMLConfigurationException {

        //
        // Xerces Properties
        //

        if (propertyId.startsWith(Constants.XERCES_PROPERTY_PREFIX)) {
            final int suffixLength = propertyId.length() - Constants.XERCES_PROPERTY_PREFIX.length();

            if (suffixLength == Constants.DTD_SCANNER_PROPERTY.length() &&
                propertyId.endsWith(Constants.DTD_SCANNER_PROPERTY)) {
                return PropertyState.RECOGNIZED;
            }
        }

        //
        // Not recognized
        //

        return super.checkProperty(propertyId);

    } // checkProperty(String)

    // factory methods

    /** Creates an entity manager. */
    protected XMLEntityManager createEntityManager() {
        return new XMLEntityManager();
    } // createEntityManager():XMLEntityManager

    /** Creates an error reporter. */
    protected XMLErrorReporter createErrorReporter() {
        return new XMLErrorReporter();
    } // createErrorReporter():XMLErrorReporter

    /** Create a document scanner. */
    protected XMLDocumentScanner createDocumentScanner() {
        return new XMLDocumentScannerImpl();
    } // createDocumentScanner():XMLDocumentScanner

    /** Create a DTD scanner. */
    protected XMLDTDScanner createDTDScanner() {
        return new XMLDTDScannerImpl();
    } // createDTDScanner():XMLDTDScanner

    /** Create a DTD loader . */
    protected XMLDTDProcessor createDTDProcessor() {
        return new XMLDTDProcessor();
    } // createDTDProcessor():XMLDTDProcessor

    /** Create a DTD validator. */
    protected XMLDTDValidator createDTDValidator() {
        return new XMLDTDValidator();
    } // createDTDValidator():XMLDTDValidator

    /** Create a namespace binder. */
    protected XMLNamespaceBinder createNamespaceBinder() {
        return new XMLNamespaceBinder();
    } // createNamespaceBinder():XMLNamespaceBinder

    /** Create a datatype validator factory. */
    protected DTDDVFactory createDatatypeValidatorFactory() {
        return DTDDVFactory.getInstance();
    } // createDatatypeValidatorFactory():DatatypeValidatorFactory
    protected ValidationManager createValidationManager(){
        return new ValidationManager();
    }

} // class DTDConfiguration<|MERGE_RESOLUTION|>--- conflicted
+++ resolved
@@ -185,18 +185,12 @@
     protected static final String LOCALE =
         Constants.XERCES_PROPERTY_PREFIX + Constants.LOCALE_PROPERTY;
 
-<<<<<<< HEAD
-    /** Property identifier: Security property manager. */
-    protected static final String XML_SECURITY_PROPERTY_MANAGER =
-            Constants.XML_SECURITY_PROPERTY_MANAGER;
-=======
       /** Property identifier: Security property manager. */
       protected static final String XML_SECURITY_PROPERTY_MANAGER =
               Constants.XML_SECURITY_PROPERTY_MANAGER;
 
      /** Property identifier: Security manager. */
      private static final String SECURITY_MANAGER = Constants.SECURITY_MANAGER;
->>>>>>> 8a6df7dc
 
     // debugging
 
@@ -343,10 +337,7 @@
             JAXP_SCHEMA_SOURCE,
             JAXP_SCHEMA_LANGUAGE,
             LOCALE,
-<<<<<<< HEAD
-=======
             SECURITY_MANAGER,
->>>>>>> 8a6df7dc
             XML_SECURITY_PROPERTY_MANAGER
         };
         addRecognizedProperties(recognizedProperties);
