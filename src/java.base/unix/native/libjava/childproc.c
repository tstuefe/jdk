--- conflicted
+++ resolved
@@ -419,8 +419,6 @@
     if (p->pdir != NULL && chdir(p->pdir) < 0)
         goto WhyCantJohnnyExec;
 
-<<<<<<< HEAD
-=======
     // Reset any mask signals from parent, but not in VFORK mode
     if (p->mode != MODE_VFORK) {
         sigset_t unblock_signals;
@@ -428,10 +426,6 @@
         sigprocmask(SIG_SETMASK, &unblock_signals, NULL);
     }
 
-    if (fcntl(FAIL_FILENO, F_SETFD, FD_CLOEXEC) == -1)
-        goto WhyCantJohnnyExec;
-
->>>>>>> 991097b7
     JDK_execvpe(p->mode, p->argv[0], p->argv, p->envv);
 
  WhyCantJohnnyExec:
