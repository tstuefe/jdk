/*
 * Copyright (c) 2019, 2025, Oracle and/or its affiliates. All rights reserved.
 * DO NOT ALTER OR REMOVE COPYRIGHT NOTICES OR THIS FILE HEADER.
 *
 * This code is free software; you can redistribute it and/or modify it
 * under the terms of the GNU General Public License version 2 only, as
 * published by the Free Software Foundation.
 *
 * This code is distributed in the hope that it will be useful, but WITHOUT
 * ANY WARRANTY; without even the implied warranty of MERCHANTABILITY or
 * FITNESS FOR A PARTICULAR PURPOSE.  See the GNU General Public License
 * version 2 for more details (a copy is included in the LICENSE file that
 * accompanied this code).
 *
 * You should have received a copy of the GNU General Public License version
 * 2 along with this work; if not, write to the Free Software Foundation,
 * Inc., 51 Franklin St, Fifth Floor, Boston, MA 02110-1301 USA.
 *
 * Please contact Oracle, 500 Oracle Parkway, Redwood Shores, CA 94065 USA
 * or visit www.oracle.com if you need additional information or have any
 * questions.
 *
 */

#ifndef SHARE_OOPS_COMPRESSEDKLASS_HPP
#define SHARE_OOPS_COMPRESSEDKLASS_HPP

#include "memory/allStatic.hpp"
#include "utilities/align.hpp"
#include "utilities/globalDefinitions.hpp"

class outputStream;
class Klass;

// Narrow Klass Encoding
//
// Klass Range:
//  a contiguous memory range into which we place Klass that should be encodable. Not every Klass
//  needs to be encodable. There is only one such memory range.
//  If CDS is disabled, this Klass Range is the same as the metaspace class space. If CDS is enabled, the
//  Klass Range contains both CDS and class space adjacent to each other (with a potential small
//  unused alignment gap between them).
//
// Encoding Range:
//  This is the range covered by the current encoding scheme. The encoding scheme is defined by
//  the encoding base, encoding shift and (implicitly) the bit size of the narrowKlass. The
//  Encoding Range is:
//   [ <encoding base> ... <encoding base> + (1 << (<narrowKlass-bitsize> + <shift>) )
//
// Note that while the Klass Range must be contained within the Encoding Range, the Encoding Range
// is typically a lot larger than the Klass Range:
//  - the encoding base can start before the Klass Range start (specifically, it can start at 0 for
//    zero-based encoding)
//  - the end of the Encoding Range usually extends far beyond the end of the Klass Range.
//
//
// Examples:
//
// "unscaled" (zero-based zero-shift) encoding, CDS off, class space of 1G starts at 0x4B00_0000:
// - Encoding Range: [0             .. 0x1_0000_0000 ) (4 GB)
// - Klass Range:    [0x4B00_0000   .. 0x  8B00_0000 ) (1 GB)
//
//
// _base        _klass_range_start              _klass_range_end             encoding end
//   |                |//////////////////////////////|                             |
//   |   ...          |///////1gb class space////////|               ...           |
//   |                |//////////////////////////////|                             |
//  0x0         0x4B00_0000                   0x8B00_0000                    0x1_0000_0000
//
//
//
// "zero-based" (but scaled) encoding, shift=3, CDS off, 1G Class space at 0x7_C000_0000 (31GB):
// - Encoding Range: [0             .. 0x8_0000_0000 ) (32 GB)
// - Klass Range:    [0x7_C000_0000 .. 0x8_0000_0000 ) (1 GB)
//
//                                                                  encoding end
// _base                            _klass_range_start              _klass_range_end
//   |                                   |//////////////////////////////|
//   |   ...                             |///////1gb class space////////|
//   |                                   |//////////////////////////////|
//  0x0                            0x7_C000_0000                  0x8_0000_0000
//
//
// CDS enabled, 128MB CDS region starts 0x8_0000_0000, followed by a 1GB class space. Encoding
// base will point to CDS region start, shift=0:
// - Encoding Range: [0x8_0000_0000 .. 0x9_0000_0000 ) (4 GB)
// - Klass Range:    [0x8_0000_0000 .. 0x8_4800_0000 ) (128 MB + 1 GB)
//
//  _base
// _klass_range_start                   _klass_range_end                        encoding end
//   |//////////|///////////////////////////|                                         |
//   |///CDS////|////1gb class space////////|            ...    ...                   |
//   |//////////|///////////////////////////|                                         |
//   |                                      |                                         |
// 0x8_0000_0000                      0x8_4800_0000                            0x9_0000_0000
//

// If compressed klass pointers then use narrowKlass.
typedef juint  narrowKlass;

// For UseCompressedClassPointers.
class CompressedKlassPointers : public AllStatic {
  friend class VMStructs;
  friend class ArchiveBuilder;

  // We use a different narrow Klass pointer geometry depending on
  // whether we run in standard mode or in compact-object-header-mode.

  // Narrow klass pointer bits for an unshifted narrow Klass pointer.
  static constexpr int narrow_klass_pointer_bits_noncoh = 32;
  static constexpr int narrow_klass_pointer_bits_coh = 22;

  // Bit size of a narrowKlass
  static int _narrow_klass_pointer_bits;

  // The maximum shift values we can use depending on UseCompactObjectHeaders
  static constexpr int max_shift_noncoh = 3;
  static constexpr int max_shift_coh = 10;

  // Maximum shift usable
  static int _max_shift;

  // Encoding Base, Encoding Shift
  static address _base;
  static int _shift;

  // Start and end of the Klass Range.
  // Note: guaranteed to be aligned to 1<<shift (klass_alignment_in_bytes)
  static address _klass_range_start;
  static address _klass_range_end;

  // Values for the lowest (inclusive) and highest (inclusive) narrow Klass ID, given the
  // current Klass Range and encoding settings.
  static narrowKlass _lowest_valid_narrow_klass_id;
  static narrowKlass _highest_valid_narrow_klass_id;

  // Protection zone size (0 if not set up)
  static size_t _protection_zone_size;

  // Helper function for common cases.
  static char* reserve_address_space_X(uintptr_t from, uintptr_t to, size_t size, size_t alignment, bool aslr);
  static char* reserve_address_space_below_4G(size_t size, bool aslr);
  static char* reserve_address_space_for_unscaled_encoding(size_t size, bool aslr);
  static char* reserve_address_space_for_zerobased_encoding(size_t size, bool aslr);
  static char* reserve_address_space_for_16bit_move(size_t size, bool aslr);
  static void calc_lowest_highest_narrow_klass_id();

#ifdef ASSERT
  static void sanity_check_after_initialization();
#endif // ASSERT

  template <typename T>
  static inline void check_init(T var) {
    assert(var != (T)-1, "Not yet initialized");
  }

  static inline Klass* decode_not_null_without_asserts(narrowKlass v, address base, int shift);

public:

  // Initialization sequence:
  // 1) Parse arguments. The following arguments take a role:
  //      - UseCompressedClassPointers
  //      - UseCompactObjectHeaders
  //      - Xshare on off dump
  //      - CompressedClassSpaceSize
  // 2) call pre_initialize(): depending on UseCompactObjectHeaders, defines the limits of narrow Klass pointer
  //    geometry (how many bits, the max. possible shift)
  // 3) .. from here on, narrow_klass_pointer_bits() and max_shift() can be used
  // 4) call reserve_address_space_for_compressed_classes() either from CDS initialization or, if CDS is off,
  //    from metaspace initialization. Reserves space for class space + CDS, attempts to reserve such that
  //    we later can use a "good" encoding scheme. Reservation is highly CPU-specific.
  // 5) Initialize the narrow Klass encoding scheme by determining encoding base and shift:
  //   5a) if CDS=on: Calls initialize_for_given_encoding() with the reservation base from step (4) and the
  //       CDS-intrinsic setting for shift; here, we don't have any freedom to deviate from the base.
  //   5b) if CDS=off: Calls initialize() - here, we have more freedom and, if we want, can choose an encoding
  //       base that differs from the reservation base from step (4). That allows us, e.g., to later use
  //       zero-based encoding.
  // 6) ... from now on, we can use base() and shift().

  // Called right after argument parsing; defines narrow klass pointer geometry limits
  static void pre_initialize();

  // The number of bits a narrow Klass pointer has;
  static int narrow_klass_pointer_bits() { check_init(_narrow_klass_pointer_bits); return _narrow_klass_pointer_bits; }

  // The maximum possible shift; the actual shift employed later can be smaller (see initialize())
  static int max_shift()                 { check_init(_max_shift); return _max_shift; }

  // Returns the maximum encoding range, given the current geometry (narrow klass bit size and shift)
  static size_t max_encoding_range_size() { return nth_bit(narrow_klass_pointer_bits() + max_shift()); }

  // Returns the maximum allowed klass range size.
  static size_t max_klass_range_size();

  // Reserve a range of memory that is to contain Klass strucutures which are referenced by narrow Klass IDs.
  // If optimize_for_zero_base is true, the implementation will attempt to reserve optimized for zero-based encoding.
  static char* reserve_address_space_for_compressed_classes(size_t size, bool aslr, bool optimize_for_zero_base);

  // Given a klass range [addr, addr+len) and a given encoding scheme, assert that this scheme covers the range, then
  // set this encoding scheme. Used by CDS at runtime to re-instate the scheme used to pre-compute klass ids for
  // archived heap objects. In this case, we don't have the freedom to choose base and shift; they are handed to
  // us from CDS.
  static void initialize_for_given_encoding(address addr, size_t len, address requested_base, int requested_shift);

  // Given an address range [addr, addr+len) which the encoding is supposed to
  //  cover, choose base, shift and range.
  //  The address range is the expected range of uncompressed Klass pointers we
  //  will encounter (and the implicit promise that there will be no Klass
  //  structures outside this range).
  static void initialize(address addr, size_t len);

  static void     print_mode(outputStream* st);

  // Can only be used after initialization
  static address  base()             { check_init(_base); return  _base; }
  static address  base_addr()        { return (address)&_base; }
  static int      shift()            { check_init(_shift); return  _shift; }

  static address  klass_range_start()  { return  _klass_range_start; }
  static address  klass_range_end()    { return  _klass_range_end; }

  static inline address encoding_range_end();

  // Returns the alignment a Klass* is guaranteed to have.
  // Note: *Not* the same as 1 << shift ! Klass are always guaranteed to be at least 64-bit aligned,
  // so this will return 8 even if shift is 0.
  static int klass_alignment_in_bytes() { return nth_bit(MAX2(3, _shift)); }
  static int klass_alignment_in_words() { return klass_alignment_in_bytes() / BytesPerWord; }

  // Returns the highest possible narrowKlass value given the current Klass range
  static narrowKlass highest_valid_narrow_klass_id() { return _highest_valid_narrow_klass_id; }

  static bool is_null(const Klass* v)  { return v == nullptr; }
  static bool is_null(narrowKlass v)   { return v == 0; }

  // Versions without asserts
  static inline Klass* decode_not_null_without_asserts(narrowKlass v);
  static inline Klass* decode_without_asserts(narrowKlass v);
  static inline Klass* decode_not_null(narrowKlass v);
  static inline Klass* decode(narrowKlass v);

  static inline narrowKlass encode_not_null_without_asserts(const Klass* k, address narrow_base, int shift);
  static inline narrowKlass encode_not_null(const Klass* v);
  static inline narrowKlass encode(const Klass* v);

#ifdef ASSERT
  // Given an address, check that it can be encoded with the current encoding
  inline static void check_encodable(const void* addr);
  // Given a narrow Klass ID, check that it is valid according to current encoding
  inline static void check_valid_narrow_klass_id(narrowKlass nk);
#endif

<<<<<<< HEAD
  static inline bool in_encoding_range(const void* addr) {
    return (address)addr >= _klass_range_start && (address)addr < _klass_range_end;
  }
=======
  // Given a narrow Klass ID, returns true if it appears to be valid
  inline static bool is_valid_narrow_klass_id(narrowKlass nk);
>>>>>>> e307b5cc

  // Returns whether the pointer is in the memory region used for encoding compressed
  // class pointers.  This includes CDS.
  static inline bool is_encodable(const void* addr) {
    // An address can only be encoded if:
    //
    // 1) the address lies within the klass range.
    // 2) It is suitably aligned to 2^encoding_shift. This only really matters for
    //    +UseCompactObjectHeaders, since the encoding shift can be large (max 10 bits -> 1KB).
    return in_encoding_range(addr) && is_aligned(addr, klass_alignment_in_bytes());
  }

  // Protect a zone a the start of the encoding range
  static void establish_protection_zone(address addr, size_t size);

  // Returns true if address points into protection zone (for error reporting)
  static bool is_in_protection_zone(address addr);

#if defined(AARCH64) && !defined(ZERO)
  // Check that with the given base, shift and range, aarch64 code can encode and decode the klass pointer.
  static bool check_klass_decode_mode(address base, int shift, const size_t range);
  // Called after initialization.
  static bool set_klass_decode_mode();
#else
  static bool check_klass_decode_mode(address base, int shift, const size_t range) { return true; }
  static bool set_klass_decode_mode() { return true; }
#endif
};

#endif // SHARE_OOPS_COMPRESSEDKLASS_HPP<|MERGE_RESOLUTION|>--- conflicted
+++ resolved
@@ -251,14 +251,12 @@
   inline static void check_valid_narrow_klass_id(narrowKlass nk);
 #endif
 
-<<<<<<< HEAD
   static inline bool in_encoding_range(const void* addr) {
     return (address)addr >= _klass_range_start && (address)addr < _klass_range_end;
   }
-=======
+
   // Given a narrow Klass ID, returns true if it appears to be valid
   inline static bool is_valid_narrow_klass_id(narrowKlass nk);
->>>>>>> e307b5cc
 
   // Returns whether the pointer is in the memory region used for encoding compressed
   // class pointers.  This includes CDS.
