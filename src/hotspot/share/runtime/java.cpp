/*
 * Copyright (c) 1997, 2023, Oracle and/or its affiliates. All rights reserved.
 * DO NOT ALTER OR REMOVE COPYRIGHT NOTICES OR THIS FILE HEADER.
 *
 * This code is free software; you can redistribute it and/or modify it
 * under the terms of the GNU General Public License version 2 only, as
 * published by the Free Software Foundation.
 *
 * This code is distributed in the hope that it will be useful, but WITHOUT
 * ANY WARRANTY; without even the implied warranty of MERCHANTABILITY or
 * FITNESS FOR A PARTICULAR PURPOSE.  See the GNU General Public License
 * version 2 for more details (a copy is included in the LICENSE file that
 * accompanied this code).
 *
 * You should have received a copy of the GNU General Public License version
 * 2 along with this work; if not, write to the Free Software Foundation,
 * Inc., 51 Franklin St, Fifth Floor, Boston, MA 02110-1301 USA.
 *
 * Please contact Oracle, 500 Oracle Parkway, Redwood Shores, CA 94065 USA
 * or visit www.oracle.com if you need additional information or have any
 * questions.
 *
 */

#include "precompiled.hpp"
#include "cds/cds_globals.hpp"
#include "cds/dynamicArchive.hpp"
#include "classfile/classLoaderDataGraph.hpp"
#include "classfile/javaClasses.hpp"
#include "classfile/stringTable.hpp"
#include "classfile/symbolTable.hpp"
#include "classfile/systemDictionary.hpp"
#include "code/codeCache.hpp"
#include "compiler/compileBroker.hpp"
#include "compiler/compilerOracle.hpp"
#include "gc/shared/collectedHeap.hpp"
#include "gc/shared/trimNative.hpp"
#include "gc/shared/stringdedup/stringDedup.hpp"
#include "interpreter/bytecodeHistogram.hpp"
#include "jfr/jfrEvents.hpp"
#include "jfr/support/jfrThreadId.hpp"
#include "jvm.h"
#include "logging/log.hpp"
#include "logging/logStream.hpp"
#include "memory/metaspaceUtils.hpp"
#include "memory/oopFactory.hpp"
#include "memory/resourceArea.hpp"
#include "memory/universe.hpp"
#include "oops/constantPool.hpp"
#include "oops/generateOopMap.hpp"
#include "oops/instanceKlass.hpp"
#include "oops/instanceOop.hpp"
#include "oops/klassVtable.hpp"
#include "oops/method.hpp"
#include "oops/objArrayOop.hpp"
#include "oops/oop.inline.hpp"
#include "oops/symbol.hpp"
#include "prims/jvmtiAgentList.hpp"
#include "prims/jvmtiExport.hpp"
#include "runtime/continuation.hpp"
#include "runtime/deoptimization.hpp"
#include "runtime/flags/flagSetting.hpp"
#include "runtime/handles.inline.hpp"
#include "runtime/init.hpp"
#include "runtime/interfaceSupport.inline.hpp"
#include "runtime/java.hpp"
#include "runtime/javaThread.hpp"
#include "runtime/sharedRuntime.hpp"
#include "runtime/statSampler.hpp"
#include "runtime/stubRoutines.hpp"
#include "runtime/task.hpp"
#include "runtime/threads.hpp"
#include "runtime/timer.hpp"
#include "runtime/vmOperations.hpp"
#include "runtime/vmThread.hpp"
#include "runtime/vm_version.hpp"
#include "sanitizers/leak.hpp"
#include "services/memTracker.hpp"
#include "utilities/dtrace.hpp"
#include "utilities/globalDefinitions.hpp"
#include "utilities/macros.hpp"
#include "utilities/vmError.hpp"
#ifdef COMPILER1
#include "c1/c1_Compiler.hpp"
#include "c1/c1_Runtime1.hpp"
#endif
#ifdef COMPILER2
#include "code/compiledIC.hpp"
#include "opto/compile.hpp"
#include "opto/indexSet.hpp"
#include "opto/runtime.hpp"
#endif
#if INCLUDE_JFR
#include "jfr/jfr.hpp"
#endif
#if INCLUDE_JVMCI
#include "jvmci/jvmci.hpp"
#endif

GrowableArray<Method*>* collected_profiled_methods;

int compare_methods(Method** a, Method** b) {
  // compiled_invocation_count() returns int64_t, forcing the entire expression
  // to be evaluated as int64_t. Overflow is not an issue.
  int64_t diff = (((*b)->invocation_count() + (*b)->compiled_invocation_count())
                - ((*a)->invocation_count() + (*a)->compiled_invocation_count()));
  return (diff < 0) ? -1 : (diff > 0) ? 1 : 0;
}

void collect_profiled_methods(Method* m) {
  Thread* thread = Thread::current();
  methodHandle mh(thread, m);
  if ((m->method_data() != nullptr) &&
      (PrintMethodData || CompilerOracle::should_print(mh))) {
    collected_profiled_methods->push(m);
  }
}

void print_method_profiling_data() {
  if ((ProfileInterpreter COMPILER1_PRESENT(|| C1UpdateMethodData)) &&
     (PrintMethodData || CompilerOracle::should_print_methods())) {
    ResourceMark rm;
    collected_profiled_methods = new GrowableArray<Method*>(1024);
    SystemDictionary::methods_do(collect_profiled_methods);
    collected_profiled_methods->sort(&compare_methods);

    int count = collected_profiled_methods->length();
    int total_size = 0;
    if (count > 0) {
      for (int index = 0; index < count; index++) {
        Method* m = collected_profiled_methods->at(index);
        ttyLocker ttyl;
        tty->print_cr("------------------------------------------------------------------------");
        m->print_invocation_count();
        tty->print_cr("  mdo size: %d bytes", m->method_data()->size_in_bytes());
        tty->cr();
        // Dump data on parameters if any
        if (m->method_data() != nullptr && m->method_data()->parameters_type_data() != nullptr) {
          tty->fill_to(2);
          m->method_data()->parameters_type_data()->print_data_on(tty);
        }
        m->print_codes();
        total_size += m->method_data()->size_in_bytes();
      }
      tty->print_cr("------------------------------------------------------------------------");
      tty->print_cr("Total MDO size: %d bytes", total_size);
    }
  }
}


#ifndef PRODUCT

// Statistics printing (method invocation histogram)

GrowableArray<Method*>* collected_invoked_methods;

void collect_invoked_methods(Method* m) {
  if (m->invocation_count() + m->compiled_invocation_count() >= 1) {
    collected_invoked_methods->push(m);
  }
}


// Invocation count accumulators should be unsigned long to shift the
// overflow border. Longer-running workloads tend to create invocation
// counts which already overflow 32-bit counters for individual methods.
void print_method_invocation_histogram() {
  ResourceMark rm;
  collected_invoked_methods = new GrowableArray<Method*>(1024);
  SystemDictionary::methods_do(collect_invoked_methods);
  collected_invoked_methods->sort(&compare_methods);
  //
  tty->cr();
  tty->print_cr("Histogram Over Method Invocation Counters (cutoff = " INTX_FORMAT "):", MethodHistogramCutoff);
  tty->cr();
  tty->print_cr("____Count_(I+C)____Method________________________Module_________________");
  uint64_t total        = 0,
           int_total    = 0,
           comp_total   = 0,
           special_total= 0,
           static_total = 0,
           final_total  = 0,
           synch_total  = 0,
           native_total = 0,
           access_total = 0;
  for (int index = 0; index < collected_invoked_methods->length(); index++) {
    // Counter values returned from getter methods are signed int.
    // To shift the overflow border by a factor of two, we interpret
    // them here as unsigned long. A counter can't be negative anyway.
    Method* m = collected_invoked_methods->at(index);
    uint64_t iic = (uint64_t)m->invocation_count();
    uint64_t cic = (uint64_t)m->compiled_invocation_count();
    if ((iic + cic) >= (uint64_t)MethodHistogramCutoff) m->print_invocation_count();
    int_total  += iic;
    comp_total += cic;
    if (m->is_final())        final_total  += iic + cic;
    if (m->is_static())       static_total += iic + cic;
    if (m->is_synchronized()) synch_total  += iic + cic;
    if (m->is_native())       native_total += iic + cic;
    if (m->is_accessor())     access_total += iic + cic;
  }
  tty->cr();
  total = int_total + comp_total;
  special_total = final_total + static_total +synch_total + native_total + access_total;
  tty->print_cr("Invocations summary for %d methods:", collected_invoked_methods->length());
  tty->print_cr("\t" UINT64_FORMAT_W(12) " (100%%)  total",           total);
  tty->print_cr("\t" UINT64_FORMAT_W(12) " (%4.1f%%) |- interpreted", int_total,     100.0 * int_total    / total);
  tty->print_cr("\t" UINT64_FORMAT_W(12) " (%4.1f%%) |- compiled",    comp_total,    100.0 * comp_total   / total);
  tty->print_cr("\t" UINT64_FORMAT_W(12) " (%4.1f%%) |- special methods (interpreted and compiled)",
                                                                         special_total, 100.0 * special_total/ total);
  tty->print_cr("\t" UINT64_FORMAT_W(12) " (%4.1f%%)    |- synchronized",synch_total,   100.0 * synch_total  / total);
  tty->print_cr("\t" UINT64_FORMAT_W(12) " (%4.1f%%)    |- final",       final_total,   100.0 * final_total  / total);
  tty->print_cr("\t" UINT64_FORMAT_W(12) " (%4.1f%%)    |- static",      static_total,  100.0 * static_total / total);
  tty->print_cr("\t" UINT64_FORMAT_W(12) " (%4.1f%%)    |- native",      native_total,  100.0 * native_total / total);
  tty->print_cr("\t" UINT64_FORMAT_W(12) " (%4.1f%%)    |- accessor",    access_total,  100.0 * access_total / total);
  tty->cr();
  SharedRuntime::print_call_statistics(comp_total);
}

void print_bytecode_count() {
  if (CountBytecodes || TraceBytecodes || StopInterpreterAt) {
    tty->print_cr("[BytecodeCounter::counter_value = %d]", BytecodeCounter::counter_value());
  }
}


// General statistics printing (profiling ...)
void print_statistics() {
  if (CITime) {
    CompileBroker::print_times();
  }

#ifdef COMPILER1
  if ((PrintC1Statistics || LogVMOutput || LogCompilation) && UseCompiler) {
    FlagSetting fs(DisplayVMOutput, DisplayVMOutput && PrintC1Statistics);
    Runtime1::print_statistics();
    SharedRuntime::print_statistics();
  }
#endif /* COMPILER1 */

#ifdef COMPILER2
  if ((PrintOptoStatistics || LogVMOutput || LogCompilation) && UseCompiler) {
    FlagSetting fs(DisplayVMOutput, DisplayVMOutput && PrintOptoStatistics);
    Compile::print_statistics();
    Deoptimization::print_statistics();
#ifndef COMPILER1
    SharedRuntime::print_statistics();
#endif //COMPILER1
  }

  if (PrintLockStatistics || PrintPreciseRTMLockingStatistics) {
    OptoRuntime::print_named_counters();
  }
#ifdef ASSERT
  if (CollectIndexSetStatistics) {
    IndexSet::print_statistics();
  }
#endif // ASSERT
#else // COMPILER2
#if INCLUDE_JVMCI
#ifndef COMPILER1
  if ((TraceDeoptimization || LogVMOutput || LogCompilation) && UseCompiler) {
    FlagSetting fs(DisplayVMOutput, DisplayVMOutput && TraceDeoptimization);
    Deoptimization::print_statistics();
    SharedRuntime::print_statistics();
  }
#endif // COMPILER1
#endif // INCLUDE_JVMCI
#endif // COMPILER2

  if (PrintNMethodStatistics) {
    nmethod::print_statistics();
  }
  if (CountCompiledCalls) {
    print_method_invocation_histogram();
  }

  print_method_profiling_data();

  if (TimeOopMap) {
    GenerateOopMap::print_time();
  }
  if (PrintSymbolTableSizeHistogram) {
    SymbolTable::print_histogram();
  }
  if (CountBytecodes || TraceBytecodes || StopInterpreterAt) {
    BytecodeCounter::print();
  }
  if (PrintBytecodePairHistogram) {
    BytecodePairHistogram::print();
  }

  if (PrintCodeCache) {
    MutexLocker mu(CodeCache_lock, Mutex::_no_safepoint_check_flag);
    CodeCache::print();
  }

  // CodeHeap State Analytics.
  if (PrintCodeHeapAnalytics) {
    CompileBroker::print_heapinfo(nullptr, "all", 4096); // details
  }

  if (PrintCodeCache2) {
    MutexLocker mu(CodeCache_lock, Mutex::_no_safepoint_check_flag);
    CodeCache::print_internals();
  }

  if (VerifyOops && Verbose) {
    tty->print_cr("+VerifyOops count: %d", StubRoutines::verify_oop_count());
  }

  print_bytecode_count();

  if (PrintSystemDictionaryAtExit) {
    ResourceMark rm;
    MutexLocker mcld(ClassLoaderDataGraph_lock);
    SystemDictionary::print();
  }

  if (PrintClassLoaderDataGraphAtExit) {
    ResourceMark rm;
    MutexLocker mcld(ClassLoaderDataGraph_lock);
    ClassLoaderDataGraph::print();
  }

  // Native memory tracking data
  if (PrintNMTStatistics) {
    MemTracker::final_report(tty);
  }

  if (PrintMetaspaceStatisticsAtExit) {
    MetaspaceUtils::print_basic_report(tty, 0);
  }

  ThreadsSMRSupport::log_statistics();
}

#else // PRODUCT MODE STATISTICS

void print_statistics() {

  if (PrintMethodData) {
    print_method_profiling_data();
  }

  if (CITime) {
    CompileBroker::print_times();
  }

#ifdef COMPILER2_OR_JVMCI
  if ((LogVMOutput || LogCompilation) && UseCompiler) {
    // Only print the statistics to the log file
    FlagSetting fs(DisplayVMOutput, false);
    Deoptimization::print_statistics();
  }
#endif /* COMPILER2 || INCLUDE_JVMCI */

  if (PrintCodeCache) {
    MutexLocker mu(CodeCache_lock, Mutex::_no_safepoint_check_flag);
    CodeCache::print();
  }

  // CodeHeap State Analytics.
  if (PrintCodeHeapAnalytics) {
    CompileBroker::print_heapinfo(nullptr, "all", 4096); // details
  }

#ifdef COMPILER2
  if (PrintPreciseRTMLockingStatistics) {
    OptoRuntime::print_named_counters();
  }
#endif

  // Native memory tracking data
  if (PrintNMTStatistics) {
    MemTracker::final_report(tty);
  }

  if (PrintMetaspaceStatisticsAtExit) {
    MetaspaceUtils::print_basic_report(tty, 0);
  }

  ThreadsSMRSupport::log_statistics();
}

#endif

// Note: before_exit() can be executed only once, if more than one threads
//       are trying to shutdown the VM at the same time, only one thread
//       can run before_exit() and all other threads must wait.
void before_exit(JavaThread* thread, bool halt) {
  #define BEFORE_EXIT_NOT_RUN 0
  #define BEFORE_EXIT_RUNNING 1
  #define BEFORE_EXIT_DONE    2
  static jint volatile _before_exit_status = BEFORE_EXIT_NOT_RUN;

  // Note: don't use a Mutex to guard the entire before_exit(), as
  // JVMTI post_thread_end_event and post_vm_death_event will run native code.
  // A CAS or OSMutex would work just fine but then we need to manipulate
  // thread state for Safepoint. Here we use Monitor wait() and notify_all()
  // for synchronization.
  { MonitorLocker ml(BeforeExit_lock);
    switch (_before_exit_status) {
    case BEFORE_EXIT_NOT_RUN:
      _before_exit_status = BEFORE_EXIT_RUNNING;
      break;
    case BEFORE_EXIT_RUNNING:
      while (_before_exit_status == BEFORE_EXIT_RUNNING) {
        ml.wait();
      }
      assert(_before_exit_status == BEFORE_EXIT_DONE, "invalid state");
      return;
    case BEFORE_EXIT_DONE:
      // need block to avoid SS compiler bug
      {
        return;
      }
    }
  }

  // At this point only one thread is executing this logic. Any other threads
  // attempting to invoke before_exit() will wait above and return early once
  // this thread finishes before_exit().

  // Do not add any additional shutdown logic between the above mutex logic and
  // leak sanitizer logic below. Any additional shutdown code which performs some
  // cleanup should be added after the leak sanitizer logic below.

#ifdef LEAK_SANITIZER
  // If we are built with LSan, we need to perform leak checking. If we are
  // terminating normally, not halting and no VM error, we perform a normal
  // leak check which terminates if leaks are found. If we are not terminating
  // normally, halting or VM error, we perform a recoverable leak check which
  // prints leaks but will not terminate.
  if (!halt && !VMError::is_error_reported()) {
    LSAN_DO_LEAK_CHECK();
  } else {
    // Ignore the return value.
    static_cast<void>(LSAN_DO_RECOVERABLE_LEAK_CHECK());
  }
#endif

#if INCLUDE_CDS
  // Dynamic CDS dumping must happen whilst we can still reliably
  // run Java code.
  DynamicArchive::dump_at_exit(thread, ArchiveClassesAtExit);
  assert(!thread->has_pending_exception(), "must be");
#endif


  // Actual shutdown logic begins here.

#if INCLUDE_JVMCI
  if (EnableJVMCI) {
    JVMCI::shutdown(thread);
  }
#endif

  // Hang forever on exit if we're reporting an error.
  if (ShowMessageBoxOnError && VMError::is_error_reported()) {
    os::infinite_sleep();
  }

  EventThreadEnd event;
  if (event.should_commit()) {
    event.set_thread(JFR_JVM_THREAD_ID(thread));
    event.commit();
  }

  JFR_ONLY(Jfr::on_vm_shutdown(false, halt);)

  // Stop the WatcherThread. We do this before disenrolling various
  // PeriodicTasks to reduce the likelihood of races.
  if (PeriodicTask::num_tasks() > 0) {
    WatcherThread::stop();
  }

  // shut down the StatSampler task
  StatSampler::disengage();
  StatSampler::destroy();

<<<<<<< HEAD
  // Shut down string deduplication if running.
  if (StringDedup::is_enabled()) {
    StringDedup::stop();
  }

  TrimNative::cleanup();

=======
>>>>>>> 514816ed
  // Stop concurrent GC threads
  Universe::heap()->stop();

  // Print GC/heap related information.
  Log(gc, heap, exit) log;
  if (log.is_info()) {
    ResourceMark rm;
    LogStream ls_info(log.info());
    Universe::print_on(&ls_info);
    if (log.is_trace()) {
      LogStream ls_trace(log.trace());
      MutexLocker mcld(ClassLoaderDataGraph_lock);
      ClassLoaderDataGraph::print_on(&ls_trace);
    }
  }

  if (PrintBytecodeHistogram) {
    BytecodeHistogram::print();
  }

#ifdef LINUX
  if (DumpPerfMapAtExit) {
    CodeCache::write_perf_map();
  }
#endif

  if (JvmtiExport::should_post_thread_life()) {
    JvmtiExport::post_thread_end(thread);
  }

  // Always call even when there are not JVMTI environments yet, since environments
  // may be attached late and JVMTI must track phases of VM execution
  JvmtiExport::post_vm_death();
  JvmtiAgentList::unload_agents();

  // Terminate the signal thread
  // Note: we don't wait until it actually dies.
  os::terminate_signal_thread();

  print_statistics();
  Universe::heap()->print_tracing_info();

  { MutexLocker ml(BeforeExit_lock);
    _before_exit_status = BEFORE_EXIT_DONE;
    BeforeExit_lock->notify_all();
  }

  if (VerifyStringTableAtExit) {
    size_t fail_cnt = StringTable::verify_and_compare_entries();
    if (fail_cnt != 0) {
      tty->print_cr("ERROR: fail_cnt=" SIZE_FORMAT, fail_cnt);
      guarantee(fail_cnt == 0, "unexpected StringTable verification failures");
    }
  }

  #undef BEFORE_EXIT_NOT_RUN
  #undef BEFORE_EXIT_RUNNING
  #undef BEFORE_EXIT_DONE
}

void vm_exit(int code) {
  Thread* thread =
      ThreadLocalStorage::is_initialized() ? Thread::current_or_null() : nullptr;
  if (thread == nullptr) {
    // very early initialization failure -- just exit
    vm_direct_exit(code);
  }

  // We'd like to add an entry to the XML log to show that the VM is
  // terminating, but we can't safely do that here. The logic to make
  // XML termination logging safe is tied to the termination of the
  // VMThread, and it doesn't terminate on this exit path. See 8222534.

  if (VMThread::vm_thread() != nullptr) {
    if (thread->is_Java_thread()) {
      // We must be "in_vm" for the code below to work correctly.
      // Historically there must have been some exit path for which
      // that was not the case and so we set it explicitly - even
      // though we no longer know what that path may be.
      JavaThread::cast(thread)->set_thread_state(_thread_in_vm);
    }

    // Fire off a VM_Exit operation to bring VM to a safepoint and exit
    VM_Exit op(code);

    // 4945125 The vm thread comes to a safepoint during exit.
    // GC vm_operations can get caught at the safepoint, and the
    // heap is unparseable if they are caught. Grab the Heap_lock
    // to prevent this. The GC vm_operations will not be able to
    // queue until after we release it, but we never do that as we
    // are terminating the VM process.
    MutexLocker ml(Heap_lock);

    VMThread::execute(&op);
    // should never reach here; but in case something wrong with VM Thread.
    vm_direct_exit(code);
  } else {
    // VM thread is gone, just exit
    vm_direct_exit(code);
  }
  ShouldNotReachHere();
}

void notify_vm_shutdown() {
  // For now, just a dtrace probe.
  HOTSPOT_VM_SHUTDOWN();
}

void vm_direct_exit(int code) {
  notify_vm_shutdown();
  os::wait_for_keypress_at_exit();
  os::exit(code);
}

void vm_direct_exit(int code, const char* message) {
  if (message != nullptr) {
    tty->print_cr("%s", message);
  }
  vm_direct_exit(code);
}

void vm_perform_shutdown_actions() {
  if (is_init_completed()) {
    Thread* thread = Thread::current_or_null();
    if (thread != nullptr && thread->is_Java_thread()) {
      // We are leaving the VM, set state to native (in case any OS exit
      // handlers call back to the VM)
      JavaThread* jt = JavaThread::cast(thread);
      // Must always be walkable or have no last_Java_frame when in
      // thread_in_native
      jt->frame_anchor()->make_walkable();
      jt->set_thread_state(_thread_in_native);
    }
  }
  notify_vm_shutdown();
}

void vm_shutdown()
{
  vm_perform_shutdown_actions();
  os::wait_for_keypress_at_exit();
  os::shutdown();
}

void vm_abort(bool dump_core) {
  vm_perform_shutdown_actions();
  os::wait_for_keypress_at_exit();

  // Flush stdout and stderr before abort.
  fflush(stdout);
  fflush(stderr);

  os::abort(dump_core);
  ShouldNotReachHere();
}

void vm_notify_during_cds_dumping(const char* error, const char* message) {
  if (error != nullptr) {
    tty->print_cr("Error occurred during CDS dumping");
    tty->print("%s", error);
    if (message != nullptr) {
      tty->print_cr(": %s", message);
    }
    else {
      tty->cr();
    }
  }
}

void vm_exit_during_cds_dumping(const char* error, const char* message) {
  vm_notify_during_cds_dumping(error, message);

  // Failure during CDS dumping, we don't want to dump core
  vm_abort(false);
}

void vm_notify_during_shutdown(const char* error, const char* message) {
  if (error != nullptr) {
    tty->print_cr("Error occurred during initialization of VM");
    tty->print("%s", error);
    if (message != nullptr) {
      tty->print_cr(": %s", message);
    }
    else {
      tty->cr();
    }
  }
  if (ShowMessageBoxOnError && WizardMode) {
    fatal("Error occurred during initialization of VM");
  }
}

void vm_exit_during_initialization() {
  vm_notify_during_shutdown(nullptr, nullptr);

  // Failure during initialization, we don't want to dump core
  vm_abort(false);
}

void vm_exit_during_initialization(Handle exception) {
  tty->print_cr("Error occurred during initialization of VM");
  // If there are exceptions on this thread it must be cleared
  // first and here. Any future calls to EXCEPTION_MARK requires
  // that no pending exceptions exist.
  JavaThread* THREAD = JavaThread::current(); // can't be null
  if (HAS_PENDING_EXCEPTION) {
    CLEAR_PENDING_EXCEPTION;
  }
  java_lang_Throwable::print_stack_trace(exception, tty);
  tty->cr();
  vm_notify_during_shutdown(nullptr, nullptr);

  // Failure during initialization, we don't want to dump core
  vm_abort(false);
}

void vm_exit_during_initialization(Symbol* ex, const char* message) {
  ResourceMark rm;
  vm_notify_during_shutdown(ex->as_C_string(), message);

  // Failure during initialization, we don't want to dump core
  vm_abort(false);
}

void vm_exit_during_initialization(const char* error, const char* message) {
  vm_notify_during_shutdown(error, message);

  // Failure during initialization, we don't want to dump core
  vm_abort(false);
}

void vm_shutdown_during_initialization(const char* error, const char* message) {
  vm_notify_during_shutdown(error, message);
  vm_shutdown();
}

JDK_Version JDK_Version::_current;
const char* JDK_Version::_java_version;
const char* JDK_Version::_runtime_name;
const char* JDK_Version::_runtime_version;
const char* JDK_Version::_runtime_vendor_version;
const char* JDK_Version::_runtime_vendor_vm_bug_url;

void JDK_Version::initialize() {
  assert(!_current.is_valid(), "Don't initialize twice");

  int major = VM_Version::vm_major_version();
  int minor = VM_Version::vm_minor_version();
  int security = VM_Version::vm_security_version();
  int build = VM_Version::vm_build_number();
  int patch = VM_Version::vm_patch_version();
  _current = JDK_Version(major, minor, security, patch, build);
}

void JDK_Version_init() {
  JDK_Version::initialize();
}

static int64_t encode_jdk_version(const JDK_Version& v) {
  return
    ((int64_t)v.major_version()          << (BitsPerByte * 4)) |
    ((int64_t)v.minor_version()          << (BitsPerByte * 3)) |
    ((int64_t)v.security_version()       << (BitsPerByte * 2)) |
    ((int64_t)v.patch_version()          << (BitsPerByte * 1)) |
    ((int64_t)v.build_number()           << (BitsPerByte * 0));
}

int JDK_Version::compare(const JDK_Version& other) const {
  assert(is_valid() && other.is_valid(), "Invalid version (uninitialized?)");
  uint64_t e = encode_jdk_version(*this);
  uint64_t o = encode_jdk_version(other);
  return (e > o) ? 1 : ((e == o) ? 0 : -1);
}

/* See JEP 223 */
void JDK_Version::to_string(char* buffer, size_t buflen) const {
  assert(buffer && buflen > 0, "call with useful buffer");
  size_t index = 0;

  if (!is_valid()) {
    jio_snprintf(buffer, buflen, "%s", "(uninitialized)");
  } else {
    int rc = jio_snprintf(
        &buffer[index], buflen - index, "%d.%d", _major, _minor);
    if (rc == -1) return;
    index += rc;
    if (_patch > 0) {
      rc = jio_snprintf(&buffer[index], buflen - index, ".%d.%d", _security, _patch);
      if (rc == -1) return;
      index += rc;
    } else if (_security > 0) {
      rc = jio_snprintf(&buffer[index], buflen - index, ".%d", _security);
      if (rc == -1) return;
      index += rc;
    }
    if (_build > 0) {
      rc = jio_snprintf(&buffer[index], buflen - index, "+%d", _build);
      if (rc == -1) return;
      index += rc;
    }
  }
}<|MERGE_RESOLUTION|>--- conflicted
+++ resolved
@@ -480,16 +480,8 @@
   StatSampler::disengage();
   StatSampler::destroy();
 
-<<<<<<< HEAD
-  // Shut down string deduplication if running.
-  if (StringDedup::is_enabled()) {
-    StringDedup::stop();
-  }
-
   TrimNative::cleanup();
 
-=======
->>>>>>> 514816ed
   // Stop concurrent GC threads
   Universe::heap()->stop();
 
