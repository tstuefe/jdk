--- conflicted
+++ resolved
@@ -126,17 +126,10 @@
    void print_cr(const char* format, ...) ATTRIBUTE_PRINTF(2, 3);
    void vprint(const char *format, va_list argptr) ATTRIBUTE_PRINTF(2, 0);
    void vprint_cr(const char* format, va_list argptr) ATTRIBUTE_PRINTF(2, 0);
-<<<<<<< HEAD
    void print_raw(const char* str)                { print_raw(str, strlen(str)); }
    void print_raw(const char* str, size_t len);
    void print_raw_cr(const char* str)             { print_raw(str); cr(); }
    void print_raw_cr(const char* str, size_t len) { print_raw(str, len); cr(); }
-=======
-   void print_raw(const char* str) { write(str, strlen(str)); }
-   void print_raw(const char* str, size_t len) { write(str, len); }
-   void print_raw_cr(const char* str) { write(str, strlen(str)); cr(); }
-   void print_raw_cr(const char* str, size_t len){ write(str, len); cr(); }
->>>>>>> d8af5894
    void print_data(void* data, size_t len, bool with_ascii, bool rel_addr=true);
    void put(char ch);
    void sp(int count = 1);
